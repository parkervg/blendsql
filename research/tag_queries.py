BLENDSQL_ANNOTATED_TAG_DATASET = [
    {
        "Query ID": 0,
        "DB used": "california_schools",
        "Query": "Among the schools with the average score in Math over 560 in the SAT test, how many schools are in counties in the bay area?",
        "(TAG baseline) Text2SQL Input": "List the schools with the average score in Math over 560 in the SAT test.",
        "Query type": "Match",
        "Knowledge/Reasoning Type": "Knowledge",
        "Answer": "71",
        "BlendSQL": """SELECT COUNT(DISTINCT s.CDSCode) 
                FROM schools s 
                JOIN satscores sa ON s.CDSCode = sa.cds 
                WHERE sa.AvgScrMath > 560 
                AND {{LLMMap('Is this a county in the California Bay Area?', 's::County')}} = TRUE""",
        "Notes": None,
    },
    {
        "Query ID": 1,
        "DB used": "california_schools",
        "Query": "What is the telephone number for the school with the lowest average score in reading in a county in Southern California?",
        "(TAG baseline) Text2SQL Input": "List the telephone number for school ordered by average score in reading ascending",
        "Query type": "Match",
        "Knowledge/Reasoning Type": "Knowledge",
        "Answer": "(562) 944-0033",
        "BlendSQL": """SELECT s.Phone 
            FROM satscores ss 
            JOIN schools s ON ss.cds = s.CDSCode 
            WHERE {{LLMMap('Is this county in Southern California?', 's::County')}} = TRUE
            AND ss.AvgScrRead IS NOT NULL
            ORDER BY ss.AvgScrRead ASC 
            LIMIT 1""",
        "Notes": None,
    },
    {
        "Query ID": 3,
        "DB used": "california_schools",
        "Query": "How many test takers are there at the school/s in a county with population over 2 million?",
        "(TAG baseline) Text2SQL Input": "How many test takers are there at the school/s in a county with population over 2 million?",
        "Query type": "Match",
        "Knowledge/Reasoning Type": "Knowledge",
        "Answer": "244742",
<<<<<<< HEAD
        "BlendSQL": """SELECT SUM("NumTstTakr") AS TotalTestTakers
=======
        "BlendSQL": """SELECT SUM(ss.NumTstTakr)
>>>>>>> 66970c59
        FROM satscores ss
        JOIN schools s ON s.CDSCode = ss.cds
        WHERE {{
            LLMMap(
<<<<<<< HEAD
                'Approximately, what is the population of this California county?',
=======
                'What is the population of this California county? Give your best guess.',
>>>>>>> 66970c59
                's::County'
            )
        }} > 2000000""",
        "Notes": None,
    },
    {
        "Query ID": 4,
        "DB used": "california_schools",
        "Query": "What is the grade span offered in the school with the highest longitude in cities in that are part of the 'Silicon Valley' region?",
        "(TAG baseline) Text2SQL Input": "What is the grade span offered in schools ordered by highest longitude",
        "Query type": "Match",
        "Knowledge/Reasoning Type": "Knowledge",
        "Answer": "K-5",
        "BlendSQL": """SELECT GSoffered
            FROM schools s
            WHERE {{LLMMap('Is this county in Silicon Valley?', 's::County')}} = TRUE
            ORDER BY "Longitude" DESC 
            LIMIT 1""",
        "Notes": None,
    },
    {
        "Query ID": 5,
        "DB used": "california_schools",
        "Query": "What are the two most common first names among the female school administrators?",
        "(TAG baseline) Text2SQL Input": "List the names of school administrators from most common to least common",
        "Query type": "Match",
        "Knowledge/Reasoning Type": "Knowledge",
        "Answer": ["Jennifer", "Lisa"],
        "order_insensitive_answer": True,
        "BlendSQL": """WITH top_names AS (
            SELECT AdmFName1 AS name, COUNT(AdmFName1) AS count
            FROM schools 
            GROUP BY "AdmFName1" 
            ORDER BY count DESC 
            LIMIT 20
        ) SELECT name FROM top_names 
        WHERE {{LLMMap('Is this a female name?', 'top_names::name')}} = TRUE
        ORDER BY count DESC LIMIT 2""",
        "Notes": "Works, assuming that two of the top 20 names are female names. Otherwise would need to apply LLM function over entire table - but, that's the 'correct' interpretation of the query. TAG bench uses only the top 20 names, like we do here.",
    },
    {
        "Query ID": 6,
        "DB used": "codebase_community",
        "Query": "Among the posts owned by csgillespie, how many of them are root posts and mention academic papers?",
        "(TAG baseline) Text2SQL Input": "List the body of the root posts owned by csgillespie",
        "Query type": "Match",
        "Knowledge/Reasoning Type": "Reasoning",
        "Answer": "4",
        "BlendSQL": """SELECT COUNT(*)
        FROM posts p
        JOIN users u ON u.Id = p.OwnerUserId
        WHERE u.DisplayName = 'csgillespie'
        AND ParentId IS NULL 
        AND {{LLMMap('Does this post mention academic papers?', 'p::Body')}} = TRUE""",
        "Notes": None,
    },
    {
        "Query ID": 8,
        "DB used": "codebase_community",
        "Query": "How many of the comments with a score of 17 are about statistics?",
        "(TAG baseline) Text2SQL Input": "List the comments with a score of 17.",
        "Query type": "Match",
        "Knowledge/Reasoning Type": "Reasoning",
        "Answer": "4",
        "BlendSQL": """SELECT COUNT(*) 
        FROM comments 
        WHERE Score = 17 
        AND {{LLMMap('Is this text about statistics?', 'comments::Text')}} = TRUE""",
        "Notes": None,
    },
    {
        "Query ID": 10,
        "DB used": "codebase_community",
        "Query": "Of the posts with views above 80000, how many discuss the R programming language?",
        "(TAG baseline) Text2SQL Input": "List the bodies of the posts with views above 80000",
        "Query type": "Match",
        "Knowledge/Reasoning Type": "Reasoning",
        "Answer": "3",
        "BlendSQL": """SELECT COUNT(*) 
        FROM posts 
        WHERE ViewCount > 80000 
        AND {{LLMMap('Does this text discuss the R programming language?', 'posts::Body')}} = TRUE""",
        "Notes": None,
    },
    {
        "Query ID": 11,
        "DB used": "formula_1",
        "Query": "Please give the names of the races held on the circuits in the middle east.",
        "(TAG baseline) Text2SQL Input": "List the names of races on circuits and their locations",
        "Query type": "Match",
        "Knowledge/Reasoning Type": "Knowledge",
        "Answer": [
            "Bahrain Grand Prix",
            "Turkish Grand Prix",
            "Abu Dhabi Grand Prix",
            "Azerbaijan Grand Prix",
            "European Grand Prix",
        ],
        "order_insensitive_answer": True,
        "BlendSQL": """SELECT DISTINCT r.name 
        FROM races r 
        JOIN circuits c ON r.circuitId = c.circuitId 
        WHERE {{LLMMap('Is this a country in the Middle East?', 'c::country')}} = TRUE""",
        "Notes": "Is Europe in the Middle East?",
    },
    {
        "Query ID": 13,
        "DB used": "formula_1",
        "Query": "How many Asian drivers competed in the 2008 Australian Grand Prix?",
        "(TAG baseline) Text2SQL Input": "List the race of the drivers who competed in the 2008 Australian Grand Prix",
        "Query type": "Match",
        "Knowledge/Reasoning Type": "Knowledge",
        "Answer": "2",
        "BlendSQL": """SELECT COUNT(DISTINCT d.driverId) AS asian_driver_count
        FROM drivers d
        JOIN results r ON d.driverId = r.driverId
        JOIN races ra ON r.raceId = ra.raceId
        WHERE ra.year = 2008 AND ra.name = 'Australian Grand Prix' AND {{LLMMap('Is this nationality Asian?', 'd::nationality')}} = TRUE""",
        "Notes": None,
    },
    {
        "Query ID": 16,
        "DB used": "european_football_2",
        "Query": "What is the preferred foot when attacking of the player with the most Ballon d'Or awards of all time?",
        "(TAG baseline) Text2SQL Input": "What is the preferred foot when attacking of the player with the most Ballon d'Or awards of all time?",
        "Query type": "Match",
        "Knowledge/Reasoning Type": "Knowledge",
        "Answer": "left",
        "BlendSQL": """SELECT preferred_foot FROM Player p JOIN Player_Attributes pa ON p.player_api_id = pa.player_api_id
            WHERE player_name = {{
                LLMQA(
                    "Which player has the most Ballon d'Or awards?"
                )
            }} LIMIT 1""",
        "Notes": None,
    },
    {
        "Query ID": 18,
        "DB used": "european_football_2",
        "Query": "List the football player with a birthyear of 1970 who is an Aquarius",
        "(TAG baseline) Text2SQL Input": "List the football player with a birthyear of 1970 who is an Aquarius",
        "Query type": "Match",
        "Knowledge/Reasoning Type": "Knowledge",
        "Answer": "Hans Vonk",
        "BlendSQL": """WITH DateRange AS (
SELECT * FROM VALUES {{LLMQA('What are the start and end date ranges for an Aquarius? Respond in MM-DD.', regex='\\d{2}-\\d{2}', modifier='{2}')}}
)
SELECT player_name FROM Player
WHERE birthday LIKE '1970%'
AND strftime('%m-%d', birthday) >= (SELECT min(column1, column2) FROM DateRange)
AND strftime('%m-%d', birthday) <= (SELECT max(column1, column2) FROM DateRange)""",
        "Notes": None,
    },
    {
        "Query ID": 19,
        "DB used": "european_football_2",
        "Query": "Please list the league from the country which is landlocked.",
        "(TAG baseline) Text2SQL Input": "Please list the unique leagues and the country they are from",
        "Query type": "Match",
        "Knowledge/Reasoning Type": "Knowledge",
        "Answer": "Switzerland Super League",
        "BlendSQL": """SELECT l.name FROM League l 
        JOIN Country c ON l.country_id = c.id
        WHERE {{LLMMap('Is this country landlocked?', 'c::name')}} = TRUE""",
        "Notes": "Broken as of d2af6ed, due to JOIN on duplicate column names",
    },
    {
        "Query ID": 20,
        "DB used": "european_football_2",
        "Query": "How many matches in the 2008/2009 season were held in countries where French is an official language?",
        "(TAG baseline) Text2SQL Input": "List the matches from the 2008/2009 season and the countries they were held in",
        "Query type": "Match",
        "Knowledge/Reasoning Type": "Knowledge",
        "Answer": "866",
        "BlendSQL": """SELECT COUNT(*) FROM "Match" m
        JOIN Country c ON m.country_id = c.id
        WHERE m.season = '2008/2009' 
        AND c.name IN {{LLMQA('In which of these countries is French an official language?', options='c::name')}}
        """,
        "Notes": None,
    },
    {
        "Query ID": 21,
        "DB used": "european_football_2",
        "Query": "Of the top three away teams that scored the most goals, which one has the most fans?",
        "(TAG baseline) Text2SQL Input": "List the top three away teams that scored the most goals",
        "Query type": "Match",
        "Knowledge/Reasoning Type": "Knowledge",
        "Answer": "FC Barcelona",
        "BlendSQL": """WITH top_teams AS (
SELECT DISTINCT team_long_name AS name, away_team_Goal FROM Team t 
JOIN "Match" m ON t.team_api_id = m.away_team_api_id
ORDER BY away_team_goal DESC LIMIT 3
) SELECT {{LLMQA('Which team has the most fans?', options='top_teams::name')}}""",
        "Notes": None,
    },
    {
        "Query ID": 24,
        "DB used": "debit_card_specializing",
        "Query": "Which year recorded the most gas use paid in the higher value currency?",
        "(TAG baseline) Text2SQL Input": "Which year recorded the most gas use paid in the higher value currency?",
        "Query type": "Match",
        "Knowledge/Reasoning Type": "Knowledge",
        "Answer": "2013",
        "BlendSQL": """SELECT ym.Date / 100 AS "year" FROM customers c
        JOIN yearmonth ym ON c.CustomerID = ym.CustomerID
        WHERE c.Currency = {{LLMQA('Which currency is the higher value?')}}
        GROUP BY "year"
        ORDER BY SUM(ym.Consumption) DESC LIMIT 1
        """,
        "Notes": None,
    },
    {
        "Query ID": 108,
        "DB used": "codebase_community",
        "Query": "Among the posts that were voted by user 1465, determine if the post is relevant to machine learning. Respond with YES if it is and NO if it is not.",
        "(TAG baseline) Text2SQL Input": None,
        "Query type": "Match",
        "Knowledge/Reasoning Type": "Reasoning",
        "Answer": ["YES", "YES", "YES"],
        "order_insensitive_answer": True,
        "BlendSQL": """SELECT {{LLMMap('Is the post relevant to Machine Learning?', 'posts::Body', options='YES;NO')}} 
        FROM posts JOIN votes v ON posts.Id = v.PostId WHERE v.UserId = 1465
        """,
        "Notes": None,
    },
    {
        "Query ID": 109,
        "DB used": "codebase_community",
        "Query": "Extract the statistical term from the post titles which were edited by Vebjorn Ljosa.",
        "(TAG baseline) Text2SQL Input": None,
        "Query type": "Match",
        "Knowledge/Reasoning Type": "Reasoning",
        "Answer": [
            "beta-binomial distribution",
            "AdaBoost",
            "SVM",
            "Kolmogorov-Smirnov statistic",
        ],
        "order_insensitive_answer": True,
        "BlendSQL": """SELECT {{LLMMap('Extract the most statistical term from the title', 'p::Title', output_type='substring')}}
        FROM posts p JOIN users u ON p.OwnerUserId = u.Id WHERE u.DisplayName = 'Vebjorn Ljosa'""",
        "Notes": None,
    },
    {
        "Query ID": 110,
        "DB used": "codebase_community",
        "Query": "List the Comment Ids of the positive comments made by the top 5 newest users on the post with the title 'Analysing wind data with R'",
        "(TAG baseline) Text2SQL Input": None,
        "Query type": "Match",
        "Knowledge/Reasoning Type": "Reasoning",
        "Answer": ["11449"],
        "order_insensitive_answer": True,
        "BlendSQL": """WITH new_user_comments AS
        (
            SELECT c.Id, c.Text FROM comments c
            JOIN posts p ON p.Id = c.PostId
            JOIN users u ON p.OwnerUserId = u.Id
            WHERE p.Title = 'Analysing wind data with R'
            ORDER BY u.CreationDate LIMIT 5
        ) SELECT Id FROM new_user_comments new_c WHERE {{LLMMap('Does the comment have a positive sentiment?', 'new_c::Text')}} = TRUE""",
        "Notes": None,
    },
    {
        "Query ID": 111,
        "DB used": "codebase_community",
        "Query": 'For the post from which the tag "bayesian" is excerpted from, identify whether the body of the post is True or False. Answer with True or False ONLY.',
        "(TAG baseline) Text2SQL Input": None,
        "Query type": "Match",
        "Knowledge/Reasoning Type": "Reasoning",
        "Answer": "True",
        "BlendSQL": """{{
            LLMQA(
                'Is the content in "Body" true or false?',
                (
                    SELECT Body FROM posts p 
                    JOIN tags t ON t.ExcerptPostId = p.Id 
                    WHERE t.TagName = 'bayesian'
                ), 
                options='True;False'
            )
        }}
        """,
        "Notes": None,
    },
    {
        "Query ID": 25,
        "DB used": "debit_card_specializing",  # Fixed from original TAG (was `codebase_community`)
        "Query": "What is the average total price of the transactions taken place in gas stations in the country which is historically known as Bohemia, to the nearest integer?",
        "(TAG baseline) Text2SQL Input": "What is the average total price of the transactions taken place in gas stations in the country which is historically known as Bohemia, to the nearest integer?",
        "Query type": "Comparison",
        "Knowledge/Reasoning Type": "Knowledge",
        "Answer": "453",
        "BlendSQL": """SELECT CAST(ROUND(AVG(t.Price)) AS INT) FROM transactions_1k t 
        JOIN gasstations g ON g.GasStationID = t.GasStationID
        WHERE g.Country = {{LLMQA('Which is the abbreviation for the country historically known as Bohemia')}} 
        """,
        "Notes": "Good example of program-inferred constraints.",
    },
    {
        "Query ID": 27,
        "DB used": "codebase_community",
        "Query": "List the username of the oldest user located in the capital city of Austria who obtained the Supporter badge?",
        "(TAG baseline) Text2SQL Input": "List the username of the oldest user located in the capital city of Austria who obtained the Supporter badge?",
        "Query type": "Comparison",
        "Knowledge/Reasoning Type": "Knowledge",
        "Answer": "ymihere",
        "BlendSQL": """SELECT DisplayName FROM users u
        JOIN badges b ON u.Id = b.UserId
        WHERE b.Name = 'Supporter'
        AND u.Location = {{LLMQA("What's the capital city of Austria?")}}
        ORDER BY u.Age DESC LIMIT 1
        """,
        "Notes": "TAG code is incorrect. There are many different ways 'Vienna' is represented in the database: ['Vienna, Austria', 'Vienna/Austria', 'vienna', 'Vienna, VA']. Though it is impossible to determine which are pointing to the location in Austria.",
    },
    {
        "Query ID": 29,
        "DB used": "debit_card_specializing",
        "Query": "What is the difference in gas consumption between customers who pay using the currency of the Czech Republic and who pay the currency of European Union in 2012, to the nearest integer?",
        "(TAG baseline) Text2SQL Input": "What is the difference in gas consumption between customers who pay using the currency of the Czech Republic and who pay the currency of European Union in 2012, to the nearest integer?",
        "Query type": "Comparison",
        "Knowledge/Reasoning Type": "Knowledge",
        "Answer": "402524570",
        "BlendSQL": """WITH gas_consumption AS (
            SELECT ym.Consumption, c.Currency FROM customers c 
            JOIN yearmonth ym ON c.CustomerID = ym.CustomerID
            WHERE ym.Date / 100 = 2012
        ) SELECT 
        CAST(ROUND((SELECT SUM(Consumption) FROM gas_consumption g WHERE g.Currency = {{LLMQA('Currency code of Czech Republic?')}}) - 
        (SELECT SUM(Consumption) FROM gas_consumption g WHERE g.Currency = {{LLMQA('Currency code of European Union?')}})) AS INT)
        """,
        "Notes": None,
    },
    {
        "Query ID": 30,
        "DB used": "debit_card_specializing",
        "Query": "Is it true that more SMEs pay in Czech koruna than in the second-largest reserved currency in the world?",
        "(TAG baseline) Text2SQL Input": "Is it true that more SMEs pay in Czech koruna than in the second-largest reserved currency in the world?",
        "Query type": "Comparison",
        "Knowledge/Reasoning Type": "Knowledge",
        "Answer": "Yes",
        "BlendSQL": """WITH sme_payers AS (
        SELECT * FROM customers c WHERE c.Segment = 'SME'
        ) SELECT CASE 
        WHEN (SELECT COUNT(*) FROM sme_payers p WHERE p.Currency = 'CZK') >
        (SELECT COUNT(*) FROM sme_payers p WHERE p.Currency = {{LLMQA('What is the 3 letter code for the second-largest reserved currency in the')}})
        THEN 'Yes' ELSE 'No' END
        """,
        "Notes": None,
    },
    {
        "Query ID": 33,
        "DB used": "california_schools",
        "Query": "What is the total number of schools whose total SAT scores are greater or equal to 1500 whose mailing city is the county seat of Lake County, California?",
        "(TAG baseline) Text2SQL Input": "What is the total number of schools whose total SAT scores are greater or equal to 1500 whose mailing city is the county seat of Lake County, California?",
        "Query type": "Comparison",
        "Knowledge/Reasoning Type": "Knowledge",
        "Answer": "2",
        "BlendSQL": """
        SELECT COUNT(*) FROM schools s 
        JOIN satscores ss ON ss.cds = s.CDSCode
        WHERE s.City = {{LLMQA('What is the name of the city that is the county seat of Lake County, California?')}}
        AND ss.AvgScrMath + ss.AvgScrWrite + ss.AvgScrRead >= 1500
        """,
        "Notes": None,
    },
    {
        "Query ID": 35,
        "DB used": "formula_1",
        "Query": "How many drivers born after the year of Vietnam War have been ranked 2?",
        "(TAG baseline) Text2SQL Input": "How many drivers born after the year of Vietnam War have been ranked 2?",
        "Query type": "Comparison",
        "Knowledge/Reasoning Type": "Knowledge",
        "Answer": "27",
        "BlendSQL": """SELECT COUNT(DISTINCT d.driverId) FROM drivers d 
        JOIN results r ON d.driverId = r.driverId 
        WHERE r.rank = 2 
        AND CAST(SUBSTR(d.dob, 1, 4) AS NUMERIC) > {{LLMQA('What year did the Vietnam war end?', regex='\d{4}')}}
        """,
        "Notes": None,
    },
    {
        "Query ID": 36,
        "DB used": "formula_1",
        "Query": "Among all European Grand Prix races, what is the percentage of the races were hosted in the country where the Bundesliga happens, to the nearest whole number?",
        "(TAG baseline) Text2SQL Input": "Among all European Grand Prix races, what is the percentage of the races were hosted in the country where the Bundesliga happens, to the nearest whole number?",
        "Query type": "Comparison",
        "Knowledge/Reasoning Type": "Knowledge",
        "Answer": "52",
        "BlendSQL": """WITH gp_races AS (
        SELECT country FROM races r 
        JOIN circuits c ON c.circuitId = r.circuitId 
        WHERE r.name = 'European Grand Prix'
        ) SELECT CAST(ROUND(1.0 *
        (SELECT COUNT(*) FROM gp_races WHERE gp_races.country = {{LLMQA('Where does the Bundesliga happen?')}}) / 
        (SELECT COUNT(*) FROM gp_races) * 100) AS INT)
        """,
        "Notes": None,
    },
    {
        "Query ID": 37,
        "DB used": "european_football_2",
        "Query": "From 2010 to 2015, what was the average overall rating, rounded to the nearest integer, of players who are higher than 170 and shorter than Michael Jordan?",
        "(TAG baseline) Text2SQL Input": "From 2010 to 2015, what was the average overall rating, rounded to the nearest integer, of players who are higher than 170 and shorter than Michael Jordan?",
        "Query type": "Comparison",
        "Knowledge/Reasoning Type": "Knowledge",
        "Answer": "69",
        "BlendSQL": """SELECT CAST(ROUND(AVG(pa.overall_rating)) AS INT)
        FROM Player_Attributes pa 
        JOIN Player p ON p.player_api_id = pa.player_api_id 
        WHERE p.height > 170 
        AND p.height < {{LLMQA('How tall was Michael Jordan in cm? Give your best guess.')}}
        AND CAST(SUBSTR(pa.date, 1, 4) AS NUMERIC) BETWEEN 2010 AND 2015
        """,
        "Notes": None,
    },
    {
        "Query ID": 38,
        "DB used": "formula_1",
        "Query": "Among the drivers that finished the race in the 2008 Australian Grand Prix, how many debuted earlier than Lewis Hamilton?",
        "(TAG baseline) Text2SQL Input": "List the names of the drivers who finished the race in the 2008 Australian Grand Prix",
        "Query type": "Comparison",
        "Knowledge/Reasoning Type": "Knowledge",
        "Answer": "3",
        "BlendSQL": """WITH "2008_gp_drivers" AS (
        SELECT CONCAT(d.forename, ' ', d.surname) AS name FROM drivers d
        JOIN results r ON r.driverId = d.driverId 
        JOIN races ra ON r.raceId = ra.raceId
        WHERE ra.name = 'Australian Grand Prix'
        AND ra.year = 2008 
        ) SELECT COUNT(*) FROM "2008_gp_drivers"
        WHERE {{LLMMap('What year did this driver debut?', '2008_gp_drivers::name', output_type='int')}} > {{LLMQA('What year did Lewis Hamilton debut in F1?', output_type='int')}}
        """,
        "Notes": "TAG seems wrong? No mention of Lewis Hamilton.",
    },
    {
        "Query ID": 39,
        "DB used": "european_football_2",
        "Query": "How many players were born after the year of the 14th FIFA World Cup?",
        "(TAG baseline) Text2SQL Input": "How many players were born after the year of the 14th FIFA World Cup?",
        "Query type": "Comparison",
        "Knowledge/Reasoning Type": "Knowledge",
        "Answer": "3028",
        "BlendSQL": """SELECT COUNT(*) FROM Player p 
        WHERE CAST(SUBSTR(birthday, 1, 4) AS NUMERIC) > {{LLMQA('What year did the 14th FIFA World Cup take place?', regex='\d{4}')}}
        """,
        "Notes": "Gets wrong year for 14th FIFA World Cup.",
    },
    {
        "Query ID": 40,
        "DB used": "european_football_2",
        "Query": "Among the players whose height is over 180, how many of them have a volley score of over 70 and are taller than Bill Clinton?",
        "(TAG baseline) Text2SQL Input": "Among the players whose height is over 180, how many of them have a volley score of over 70 and are taller than Bill Clinton?",
        "Query type": "Comparison",
        "Knowledge/Reasoning Type": "Knowledge",
        "Answer": "88",
        "BlendSQL": """SELECT COUNT(DISTINCT p.player_api_id) FROM Player p 
        JOIN Player_Attributes pa ON p.player_api_id = pa.player_api_id
        WHERE p.height >= 180 
        AND pa.volleys > 70
        AND p.height > {{LLMQA('How tall is Bill Clinton in centimeters?')}}
        """,
        "Notes": "Gets Bill Clinton height wrong",
    },
    {
        "Query ID": 41,
        "DB used": "california_schools",
        "Query": "Give the number of schools with the percent eligible for free meals in K-12 is more than 0.1 and test takers whose test score is greater than or equal to the score one hundred points less than the maximum.",
        "(TAG baseline) Text2SQL Input": "Give the number of schools with the percent eligible for free meals in K-12 is more than 0.1 and test takers whose test score is greater than or equal to the score one hundred points less than the maximum.",
        "Query type": "Comparison",
        "Knowledge/Reasoning Type": "Knowledge",
        "Answer": "1",
        "BlendSQL": """SELECT COUNT(DISTINCT f.CDSCode) FROM frpm f 
        JOIN satscores ss ON ss.cds = f.CDSCode
        WHERE f."Free Meal Count (K-12)" / f."Enrollment (K-12)" > 0.1
        AND ss.AvgScrRead + ss.AvgScrMath >= {{LLMQA('What is the maximum possible SAT score?')}} - 300
        """,
        "Notes": "TAG query seems wrong, they subtract 300 instead of 100.",
    },
    {
        "Query ID": 42,
        "DB used": "california_schools",
        "Query": "How many schools have the difference in enrollements between K-12 and ages 5-17 as more than the number of days in April?",
        "(TAG baseline) Text2SQL Input": "How many schools have the difference in enrollements between K-12 and ages 5-17 as more than the number of days in April?",
        "Query type": "Comparison",
        "Knowledge/Reasoning Type": "Knowledge",
        "Answer": "1236",
        "BlendSQL": """SELECT COUNT(DISTINCT s.CDSCode) FROM frpm f 
        JOIN schools s ON s.CDSCode = f.CDSCode
        WHERE (f."Enrollment (K-12)" - f."Enrollment (Ages 5-17)") > {{LLMQA('How many days are in April?')}}
        """,
        "Notes": "Ground truth answer seems wrong - looks like it should be 1239?",
    },
    {
        "Query ID": 43,
        "DB used": "codebase_community",
        "Query": "Among the users who have more than 100 upvotes, how many of them are older than the median age in America?",
        "(TAG baseline) Text2SQL Input": "Among the users who have more than 100 upvotes, how many of them are older than the median age in America?",
        "Query type": "Comparison",
        "Knowledge/Reasoning Type": "Knowledge",
        "Answer": "32",
        "BlendSQL": """SELECT COUNT(DISTINCT u.Id) FROM users u 
        WHERE u.UpVotes > 100
        AND u.Age > {{LLMQA('What is the median age in America? Give your best guess.')}}
        """,
        "Notes": None,
    },
    {
        "Query ID": 44,
        "DB used": "european_football_2",
        "Query": "Please list the player names taller than 6 foot 8?",
        "(TAG baseline) Text2SQL Input": "Please list the player names taller than 6 foot 8?",
        "Query type": "Comparison",
        "Knowledge/Reasoning Type": "Knowledge",
        "Answer": ["Kristof van Hout"],
        "order_insensitive_answer": True,
        "BlendSQL": """SELECT DISTINCT p.player_name FROM Player p
        WHERE p.height > {{LLMQA('What is 6 foot 8 in centimeters?')}}
        """,
        "Notes": None,
    },
    {
        "Query ID": 45,
        "DB used": "european_football_2",
        "Query": "How many players whose first names are Adam and weigh more than 77.1kg?",
        "(TAG baseline) Text2SQL Input": "How many players whose first names are Adam and weigh more than 77.1kg?",
        "Query type": "Comparison",
        "Knowledge/Reasoning Type": "Knowledge",
        "Answer": "24",
        "BlendSQL": """SELECT COUNT(*) FROM Player p 
        WHERE p.player_name LIKE 'Adam%'
        AND p.weight > {{LLMQA('What is 77.1kg in pounds?')}}
        """,
        "Notes": None,
    },
    {
        "Query ID": 46,
        "DB used": "european_football_2",
        "Query": "Please provide the names of top three football players who are over 5 foot 11 tall in alphabetical order.",
        "(TAG baseline) Text2SQL Input": "Please provide the names of top three football players who are over 5 foot 11 tall in alphabetical order.",
        "Query type": "Comparison",
        "Knowledge/Reasoning Type": "Knowledge",
        "Answer": ["Aaron Appindangoye", "Aaron Galindo", "Aaron Hughes"],
        "order_insensitive_answer": False,
        "BlendSQL": """SELECT player_name FROM Player p 
        WHERE p.height > {{LLMQA('What is 5 foot 11 in centimeters?')}}
        ORDER BY player_name LIMIT 3
        """,
        "Notes": None,
    },
    {
        "Query ID": 47,
        "DB used": "debit_card_specializing",
        "Query": "How many transactions taken place in the gas station in the Czech Republic are with a price of over 42.74 US dollars?",
        "(TAG baseline) Text2SQL Input": "How many transactions taken place in the gas station in the Czech Republic are with a price of over 42.74 US dollars?",
        "Query type": "Comparison",
        "Knowledge/Reasoning Type": "Knowledge",
        "Answer": "56",
        "BlendSQL": """SELECT COUNT(*) FROM transactions_1k t 
        JOIN gasstations gs ON t.GasStationID = gs.GasStationID 
        WHERE gs.Country = 'CZE'
        AND t.Price > {{LLMQA('What is 45 USD in CZK?')}}
        """,
        "Notes": "Currency conversion is wrong",
    },
    {
        "Query ID": 48,
        "DB used": "formula_1",
        "Query": "Which of these circuits is located closer to a capital city, Silverstone Circuit, Hockenheimring or Hungaroring?",
        "(TAG baseline) Text2SQL Input": "List the names and latitude and longitude of the circuits Silverstone Circuit, Hockenheimring and Hungaroring",
        "Query type": "Comparison",
        "Knowledge/Reasoning Type": "Knowledge",
        "Answer": "Hungaroring",
        "BlendSQL": """{{
            LLMQA(
                'Which is located closer to a capital city?', 
                options='Silverstone Circuit;Hockenheimring;Hungaroring'
            )
            
        }}
        """,
        "Notes": None,
    },
    {
        "Query ID": 49,
        "DB used": "formula_1",
        "Query": "Which race was Alex Yoong in when he was in the top half of finishers?",
        "(TAG baseline) Text2SQL Input": "List the races and positions for Alex Yoong",
        "Query type": "Comparison",
        "Knowledge/Reasoning Type": "Knowledge",
        "Answer": "Australian Grand Prix",
        "BlendSQL": """SELECT ra.name FROM drivers d
        JOIN results r ON d.driverId = r.driverId
        JOIN races ra ON ra.raceId = r.raceId 
        WHERE d.forename = 'Alex' AND d.surname = 'Yoong'
        AND r.position < {{LLMQA('How many starting positions are typically in an F1 race?')}} / 2
        """,
        "Notes": "LLMQA is wrong (22 instead of 20), but this database results in the correct answer, despite returning multiple values.",
    },
    {
        "Query ID": 50,
        "DB used": "california_schools",
        "Query": "Among the magnet schools with SAT test takers of over 500, which school name sounds most futuristic?",
        "(TAG baseline) Text2SQL Input": "List the names of the magnet schools with SAT test takers of over 500",
        "Query type": "Ranking",
        "Knowledge/Reasoning Type": "Reasoning",
        "Answer": "Polytechnic High",
        "BlendSQL": """{{
            LLMQA(
                'Which school name sounds the most futuristic?',
                options=(
                    SELECT s.School FROM schools s 
                    JOIN satscores ss ON s.CDSCode = ss.cds
                    WHERE s.Magnet = TRUE
                    AND ss.NumTstTakr > 500
                )
            )
        }}""",
        "Notes": "'Most Futuristic' feels incredibly subjective here.",
    },
    {
        "Query ID": 51,
        "DB used": "codebase_community",
        "Query": "Of the 5 posts wih highest popularity, list their titles in order of most technical to least technical.",
        "(TAG baseline) Text2SQL Input": "List the body of the 5 posts with the highest popularity",
        "Query type": "Ranking",
        "Knowledge/Reasoning Type": "Reasoning",
        "Answer": [
            "How to interpret and report eta squared / partial eta squared in statistically significant and non-significant analyses?",
            "How to interpret F- and p-value in ANOVA?",
            "What is the meaning of p values and t values in statistical tests?",
            "How to choose between Pearson and Spearman correlation?",
            "How do I get the number of rows of a data.frame in R?",
        ],
        "BlendSQL": """WITH top_posts AS (
            SELECT Title FROM posts p 
            ORDER BY p.ViewCount DESC 
            LIMIT 5
        ) SELECT * FROM VALUES {{LLMQA('Order the article titles, from most technical to least technical', options='top_posts::Title')}} 
        """,
        "Notes": "Again, 'Most technical' is very subjective.",
    },
    {
        "Query ID": 52,
        "DB used": "codebase_community",
        "Query": "What are the Post Ids of the top 2 posts in order of most grateful comments received on 9-14-2014",
        "(TAG baseline) Text2SQL Input": "List the post ids and comments for the posts on 9-14-2014",
        "Query type": "Ranking",
        "Knowledge/Reasoning Type": "Reasoning",
        "Answer": ["115372", "115254"],
        "order_insensitive_answer": False,
        "BlendSQL": """SELECT p.Id FROM posts p 
        JOIN comments c ON p.Id = c.PostId 
        WHERE c.CreationDate LIKE '2014-09-14%'
        AND {{LLMMap("Is this a grateful comment, saying things like 'Thank you'?", 'c::Text')}} = TRUE
        GROUP BY p.Id
        ORDER BY COUNT(c.Id) DESC
        LIMIT 2
        """,
        "Notes": None,
    },
    {
        "Query ID": 53,
        "DB used": "codebase_community",
        "Query": "For the post owned by csgillespie with the highest popularity, what is the most sarcastic comment?",
        "(TAG baseline) Text2SQL Input": "List the text of the comments on the post owned by csgillespie with the highest popularity",
        "Query type": "Ranking",
        "Knowledge/Reasoning Type": "Reasoning",
        "Answer": "That pirates / global warming chart is clearly cooked up by conspiracy theorists - anyone can see they have deliberately plotted even spacing for unequal time periods to avoid showing the recent sharp increase in temperature as pirates are almost entirely wiped out.\nWe all know that as temperatures rise it makes the rum evaporate and pirates cannot survive those conditions.\n;-)",
        "BlendSQL": """WITH top_post AS (
        SELECT p.Id FROM posts p
        JOIN users u ON p.OwnerUserId = u.Id 
        WHERE u.DisplayName = 'csgillespie'
        ORDER BY p.ViewCount DESC LIMIT 1
        ) SELECT {{
            LLMQA(
                'Which of these comments is the most sarcastic?',
                options=(
                    SELECT c.Text FROM comments c 
                    JOIN top_post ON top_post.Id = c.PostId
                )
            )
        }}
        """,
        "Notes": "Ground truth is wrong - it contains a value not present in the database. It misses the final '\n;-)' bit. I've corrected it here.",
    },
    {
        "Query ID": 54,
        "DB used": "codebase_community",
        "Query": "Among the top 10 most popular tags, which is the least related to statistics?",
        "(TAG baseline) Text2SQL Input": "What are the top 10 most popular tags?",
        "Query type": "Ranking",
        "Knowledge/Reasoning Type": "Reasoning",
        "Answer": "self-study",
        "BlendSQL": """WITH popular_tags AS (
        SELECT TagName FROM tags t 
        ORDER BY t.Count DESC LIMIT 10
        ) SELECT {{
            LLMQA(
                'Which of these tags is LEAST related to statistics?',
                options='popular_tags::TagName'
            )
        }}""",
        "Notes": None,
    },
    {
        "Query ID": 55,
        "DB used": "codebase_community",
        "Query": "Of the top 10 most favorited posts, what is the Id of the most lighthearted post?",
        "(TAG baseline) Text2SQL Input": "List the Id and body of the top 10 most favorited posts",
        "Query type": "Ranking",
        "Knowledge/Reasoning Type": "Reasoning",
        "Answer": "423",
        "BlendSQL": """WITH favorited_posts AS (
        SELECT Id, Body FROM posts p 
        ORDER BY p.FavoriteCount DESC LIMIT 10
        ) SELECT Id FROM favorited_posts 
        WHERE Body = {{LLMQA('Which of these is the most lighthearted?')}}
        """,
        "Notes": """Questionable annotation. Ground truth post is:
        '<p>This is one of my favorites:</p>\n\n<p><img src="http://imgs.xkcd.com/comics/correlation.png" alt="alt text"></p>\n\n<p>One entry per answer. This is in the vein of the Stack Overflow question <em><a href="http://stackoverflow.com/questions/84556/whats-your-favorite-programmer-cartoon">What’s your favorite “programmer” cartoon?</a></em>.</p>\n\n<p>P.S. Do not hotlink the cartoon without the site\'s permission please.</p>\n'
        
        Predicted is:
        '<p>From <a href="http://en.wikipedia.org/wiki/Degrees_of_freedom_%28statistics%29#cite_note-1">Wikipedia</a>, there are three interpretations of the degrees of freedom of a statistic:</p>\n\n<blockquote>\n  <p>In statistics, the number of degrees of freedom is the number of\n  values in the <strong>final calculation</strong> of a statistic that are <strong>free to vary</strong>.</p>\n  \n  <p>Estimates of statistical parameters can be based upon different\n  amounts of information or data. The number of <strong>independent pieces of\n  information</strong> that go into the estimate of a parameter is called the\n  degrees of freedom (df). In general, the degrees of freedom of an\n  estimate of a parameter is equal to <strong>the number of independent scores\n  that go into the estimate</strong> minus <strong>the number of parameters used as\n  intermediate steps in the estimation of the parameter itself</strong> (which,\n  in sample variance, is one, since the sample mean is the only\n  intermediate step).</p>\n  \n  <p>Mathematically, degrees of freedom is <strong>the dimension of the domain of a\n  random vector</strong>, or essentially <strong>the number of \'free\' components: how\n  many components need to be known before the vector is fully\n  determined</strong>.</p>\n</blockquote>\n\n<p>The bold words are what I don\'t quite understand. If possible, some mathematical formulations will help clarify the concept.</p>\n\n<p>Also do the three interpretations agree with each other?</p>\n'
        
        Neither seem particularly lighthearted?

        """,
    },
    {
        "Query ID": 56,
        "DB used": "codebase_community",
        "Query": "Among the posts owned by a user over 65 with a score of over 10, what are the post id's of the top 2 posts made with the least expertise?",
        "(TAG baseline) Text2SQL Input": "List the post id and body of the posts owned by a user over 65 with a score of over 10",
        "Query type": "Ranking",
        "Knowledge/Reasoning Type": "Reasoning",
        "Answer": ["8485", "15670"],
        "order_insensitive_answer": True,
        "BlendSQL": """WITH filtered_posts AS (
            SELECT p.Id, p.Body FROM posts p
            JOIN users u ON p.OwnerUserId = u.Id
            WHERE u.Age > 65 AND p.Score > 10
        ) SELECT * FROM VALUES {{
            LLMQA(
                'Which 2 `Id` values are attached to the 2 posts whose authors have the least expertise?',
                context=(
                    SELECT * FROM filtered_posts
                ),
                options='filtered_posts::Id',
                quantifier='{2}'
            )
        }}
        """,
        "Notes": "What does 'written with the least expertise' mean?",
    },
    {
        "Query ID": 57,
        "DB used": "codebase_community",
        "Query": "Among the badges obtained by csgillespie in 2011, which is the most similar to an English grammar guide?",
        "(TAG baseline) Text2SQL Input": "List the names of the badges obtained by csgillespie in 2011.",
        "Query type": "Ranking",
        "Knowledge/Reasoning Type": "Reasoning",
        "Answer": "Strunk & White",
        "BlendSQL": """WITH filtered_badges AS (
        SELECT b.Name FROM badges b 
        JOIN users u ON u.Id = b.UserId
        WHERE u.DisplayName = 'csgillespie'
        ) SELECT {{
            LLMQA(
                'Which is most similar to an English grammar guide?', 
                options='filtered_badges::Name'
            )
        }}
        """,
        "Notes": "How is 'Strunk & White' like an English grammar guide?",
    },
    {
        "Query ID": 58,
        "DB used": "codebase_community",
        "Query": "Of the posts owned by Yevgeny, what are the id's of the top 3 most pessimistic?",
        "(TAG baseline) Text2SQL Input": "List the post id and body of the posts owned by Yevgeny",
        "Query type": "Ranking",
        "Knowledge/Reasoning Type": "Reasoning",
        "Answer": ["23819", "24216", "35748"],
        "order_insensitive_answer": True,
        "BlendSQL": """WITH yevgeny_posts AS (
            SELECT p.Id, p.Body FROM posts p 
            JOIN users u ON p.OwnerUserId = u.Id
            WHERE u.DisplayName = 'Yevgeny'
        ) SELECT * FROM VALUES {{
            LLMQA(
                'Which 2 `Id` values are attached to the 3 most pessimistic comments?',
                context=(
                    SELECT * FROM yevgeny_posts
                ),
                options='yevgeny_posts::Id',
                quantifier='{3}'
            )
        }}""",
        "Notes": "Very long context passed to LLMQA here.",
    },
    {
        "Query ID": 59,
        "DB used": "european_football_2",
        "Query": "Of the top 10 players taller than 180 ordered by average heading accuracy descending, what are the top 3 most unique sounding names?",
        "(TAG baseline) Text2SQL Input": "List the names of the top 10 players taller than 180 ordered by average heading accuracy descending.",
        "Query type": "Ranking",
        "Knowledge/Reasoning Type": "Reasoning",
        "Answer": ["Naldo", "Per Mertesacker", "Didier Drogba"],
        "order_insensitive_answer": True,
        "BlendSQL": """WITH top_players AS (
            SELECT p.player_name, AVG(pa.heading_accuracy) AS avg_heading_accuracy FROM Player p 
            JOIN Player_Attributes pa ON p.player_api_id = pa.player_api_id
            WHERE p.height > 180 
            GROUP BY p.player_api_id 
            ORDER BY avg_heading_accuracy DESC 
            LIMIT 10
        ) SELECT * FROM VALUES {{
        LLMQA(
            "Which 3 of these names could be said to be the 'most unique'?", 
            options="top_players::player_name", 
            quantifier="{3}"
            )
        }}
        """,
        "Notes": "'Unique sounding name' doesn't mean much. Why is 'Per Mertesacker' more unique than 'Miroslav Klose', etc.?",
    },
    {
        "Query ID": 60,
        "DB used": "codebase_community",
        "Query": "Out of users that have obtained at least 200 badges, what are the top 2 display names that seem most based off a real name?",
        "(TAG baseline) Text2SQL Input": "List the users who have obtained at least 200 badges",
        "Query type": "Ranking",
        "Knowledge/Reasoning Type": "Reasoning",
        "Answer": ["Jeromy Anglim", "Glen_b"],
        "order_insensitive_answer": True,
        "BlendSQL": """SELECT * FROM VALUES {{
            LLMQA(
                'Which 2 of these display names most based off of a real name?',
                options=(
                    SELECT u.DisplayName FROM users u
                    JOIN badges b ON u.Id = b.UserId
                    GROUP BY u.DisplayName 
                    HAVING COUNT(*) >= 200
                ),
                quantifier='{2}'
            )
        }}""",
        "Notes": "Subjective question - why is 'Glen_b' more based off of a real name than 'whuber'?",
    },
    {
        "Query ID": 106,
        "DB used": "codebase_community",
        "Query": "Of the top 5 users with the most views, who has their social media linked in their AboutMe section?",
        "(TAG baseline) Text2SQL Input": "List the top 5 users with the most views.",
        "Query type": "Ranking",
        "Knowledge/Reasoning Type": "Reasoning",
        "Answer": "whuber",
        "BlendSQL": """WITH top_users AS (
            SELECT AboutMe, DisplayName FROM users 
            ORDER BY Views DESC LIMIT 5
        ) SELECT DisplayName FROM top_users
        WHERE {{LLMMap('Is a social media link present in this text?', 'top_users::AboutMe')}} = TRUE
        """,
        "Notes": None,
    },
    {
        "Query ID": 107,
        "DB used": "codebase_community",
        "Query": "Of all the comments commented by the user with a username of Harvey Motulsky and with a score of 5, rank the post ids in order of most helpful to least helpful",
        "(TAG baseline) Text2SQL Input": None,
        "Query type": "Ranking",
        "Knowledge/Reasoning Type": "Reasoning",
        "Answer": ["89457", "64710", "4945"],
        "order_insensitive_answer": False,
        "BlendSQL": """WITH harvey_comments AS (
            SELECT c.PostId, c.Text FROM comments c 
            JOIN users u ON u.Id = c.UserId
            WHERE c.Score = 5
            AND u.DisplayName = 'Harvey Motulsky'
        ) SELECT * FROM VALUES {{
            LLMQA(
                'Which PostIds are attached to the 3 most helpful texts?',
                (
                    SELECT * FROM harvey_comments
                ),
                options='harvey_comments::PostId'
                quantifier='{3}'
            )
        }}""",
        "Notes": "Subjective - what is 'most helpful'?",
    },
    {
        "Query ID": 61,
        "DB used": "california_schools",
        "Query": "Of the cities containing exclusively virtual schools which are the top 3 safest places to live?",
        "(TAG baseline) Text2SQL Input": None,
        "Query type": "Ranking",
        "Knowledge/Reasoning Type": "Knowledge",
        "Answer": ["Thousand Oaks", "Simi Valley", "Westlake Village"],
        "order_insensitive_answer": True,
        "BlendSQL": """SELECT * FROM VALUES {{
            LLMQA(
                'Which 3 cities are considered the safest places to live?',
                options=(
                    SELECT DISTINCT City FROM schools
                    WHERE Virtual = 'F'
                ),
                quantifier='{3}'
            )
        }}""",
        "Notes": "Subjective question - 'safest place to live' by what standard?",
    },
    {
        "Query ID": 62,
        "DB used": "california_schools",
        "Query": "List the cities containing the top 5 most enrolled schools in order from most diverse to least diverse.",
        "(TAG baseline) Text2SQL Input": None,
        "Query type": "Ranking",
        "Knowledge/Reasoning Type": "Knowledge",
        "Answer": [
            "Long Beach",
            "Paramount",
            "Granada Hills",
            "Temecula",
            "Carmichael",
        ],
        "order_insensitive_answer": False,
        "BlendSQL": """WITH top_schools AS (
            SELECT City FROM schools s 
            JOIN frpm f ON f.CDSCode = s.CDSCode
            ORDER BY f."Enrollment (K-12)" DESC LIMIT 5
        ) SELECT * FROM VALUES {{
            LLMQA(
                'Rank the cities, in order of most diverse to least diverse.', 
                options='top_schools::City',
                quantifier='{5}'
            )
        }}
        """,
        "Notes": "What does 'most diverse' mean?",
    },
    {
        "Query ID": 63,
        "DB used": "california_schools",
        "Query": "Please list the top three continuation schools with the lowest eligible free rates for students aged 5-17 and rank them based on the overall affordability of their respective cities.",
        "(TAG baseline) Text2SQL Input": None,
        "Query type": "Ranking",
        "Knowledge/Reasoning Type": "Knowledge",
        "Answer": [
            "Del Amigo High (Continuation)",
            "Rancho del Mar High (Continuation)",
            "Millennium High Alternative",
        ],
        "order_insensitive_answer": False,
        "BlendSQL": """WITH top_schools AS (
            SELECT 
                s.City, 
                s.School, 
                f."Free Meal Count (Ages 5-17)" / f."Enrollment (Ages 5-17)" AS frpm_rate
            FROM schools s 
            JOIN frpm f ON f.CDSCode = s.CDSCode 
            WHERE f."Educational Option Type" = 'Continuation School'
            AND frpm_rate IS NOT NULL
            ORDER BY frpm_rate ASC LIMIT 3
        ) SELECT * FROM VALUES {{
            LLMQA(
                'Rank the schools, from least affordable city to most affordable city.',
                context=(SELECT City, School FROM top_schools),
                options='top_schools::School'
            )
        }}""",
        "Notes": "Doesn't specify whether ranking should be increasing or decreasing",
    },
    {
        "Query ID": 64,
        "DB used": "california_schools",
        "Query": "Of the schools with the top 3 SAT excellence rate, which county of the schools has the strongest academic reputation?",
        "(TAG baseline) Text2SQL Input": None,
        "Query type": "Ranking",
        "Knowledge/Reasoning Type": "Knowledge",
        "Answer": "Santa Clara",
        "BlendSQL": """WITH top_schools AS (
            SELECT DISTINCT s.County, 1.0 * ss."NumGE1500" / ss.NumTstTakr AS rate 
            FROM schools s 
            JOIN satscores ss ON s.CDSCode = ss.cds
            WHERE rate IS NOT NULL
            ORDER BY rate DESC LIMIT 3
        ) SELECT {{
            LLMQA(
                'Which county has the strongest academic reputation?',
                options='top_schools::County'
            )
        }}""",
        "Notes": "'Strongest academic reputations' is subjective - wouldn't Los Angeles be above Santa Clara?. Also, question asks for a ranked list, but gold answer (and written TAG program) returns the top.",
    },
    {
        "Query ID": 65,
        "DB used": "california_schools",
        "Query": "Among the cities with the top 10 lowest enrollment for students in grades 1 through 12, which are the top 2 most popular cities to visit?",
        "(TAG baseline) Text2SQL Input": None,
        "Query type": "Ranking",
        "Knowledge/Reasoning Type": "Knowledge",
        "Answer": ["Death Valley", "Shaver Lake"],
        "order_insensitive_answer": True,
        "BlendSQL": """WITH lowest_enrollment AS (
            SELECT s.City, SUM(f."Enrollment (K-12)") AS total_enrollment 
            FROM schools s 
            JOIN frpm f ON s.CDSCode = f.CDSCode 
            GROUP BY s.City 
            ORDER BY total_enrollment ASC 
            LIMIT 10
        ) SELECT * FROM VALUES {{
            LLMQA(
                'Which 2 California cities are the most popular to visit?',
                options='lowest_enrollment::City',
                quantifier='{2}'
            )
        }}""",
        "Notes": """'Most popular cities to visit' is subjective? But, looking at online resources, it also seems wrong. 
        Yosemite (where Wawona is) has 4 million visitors per year: https://www.nps.gov/yose/planyourvisit/traffic.htm#:~:text=Each%20year%2C%20Yosemite%20National%20Park,no%20lodging%20or%20campground%20availability.
        Shaver Lake has less information, but this resource estimates 200,000+ per year: https://www.sce.com/sites/default/files/inline-files/RecreationWorkshop.pdf
        """,
    },
    {
        "Query ID": 952,
        "DB used": "formula_1",
        "Query": "Of the constructors that have been ranked 1 in 2014, which has the most prestige?",
        "(TAG baseline) Text2SQL Input": None,
        "Query type": "Ranking",
        "Knowledge/Reasoning Type": "Knowledge",
        "Answer": "Ferrari",
        "BlendSQL": """WITH top_constructors AS (
            SELECT DISTINCT c.name FROM constructors c 
            JOIN results r ON r.constructorId = c.constructorId
            JOIN races ra ON r.raceId = ra.raceId
            WHERE r.rank = 1 AND ra.year = 2014
        ) SELECT {{
            LLMQA(
                "Which company's logo looks the most like Secretariat?",
                options='top_constructors::name'
            )
        }}""",
        "Notes": "'Most prestige' is subjective. Also - in `hand_written.py`, this question is different: 'Of the constructors that have been ranked 1 in 2014, whose logo looks most like Secretariat?'",
    },
    {
        "Query ID": 1000,
        "DB used": "formula_1",
        "Query": "Of the 5 racetracks that hosted the most recent races, rank the locations by distance to the equator.",
        "(TAG baseline) Text2SQL Input": None,
        "Query type": "Ranking",
        "Knowledge/Reasoning Type": "Knowledge",
        "Answer": ["Mexico City", "Sao Paulo", "Abu Dhabi", "Austin", "Suzuka"],
        "order_insensitive_answer": False,
        "BlendSQL": """WITH recent_races AS (
            SELECT c.location FROM races ra 
            JOIN circuits c ON c.circuitId = ra.circuitId
            ORDER BY ra.date DESC LIMIT 5
        ) SELECT * FROM VALUES {{
            LLMQA(
                'Order the locations by distance to the equator (closest -> farthest)',
                options='recent_races::location'
            )
        }}""",
        "Notes": "Question doesn't specify ascending or descending.",
    },
    {
        "Query ID": 81,
        "DB used": "california_schools",
        "Query": "Summarize the qualities of the schools with an average score in Math under 600 in the SAT test and are exclusively virtual.",
        "(TAG baseline) Text2SQL Input": "List the schools with an average score in Math under 600 in the SAT test and are exclusively virtual.",
        "Query type": "Aggregation",
        "Knowledge/Reasoning Type": "Reasoning",
        "Answer": None,
        "BlendSQL": None,
        "Notes": None,
    },
    {
        "Query ID": 82,
        "DB used": "california_schools",
        "Query": "Summarize the qualities of the schools in Riverside which the average math score for SAT is greater than 400.",
        "(TAG baseline) Text2SQL Input": "List the schools in Riverside which the average math score for SAT is greater than 400.",
        "Query type": "Aggregation",
        "Knowledge/Reasoning Type": "Reasoning",
        "Answer": None,
        "BlendSQL": None,
        "Notes": None,
    },
    {
        "Query ID": 85,
        "DB used": "codebase_community",
        "Query": "Summarize common characteristics of the titles of the posts owned by the user csgillespie.",
        "(TAG baseline) Text2SQL Input": "List the titles of the posts owned by the user csgillespie.",
        "Query type": "Aggregation",
        "Knowledge/Reasoning Type": "Reasoning",
        "Answer": None,
        "BlendSQL": None,
        "Notes": None,
    },
    {
        "Query ID": 86,
        "DB used": "codebase_community",
        "Query": "What qualities are represented by the badges obtained by csgillespie?",
        "(TAG baseline) Text2SQL Input": "List by the badges obtained by csgillespie?",
        "Query type": "Aggregation",
        "Knowledge/Reasoning Type": "Reasoning",
        "Answer": None,
        "BlendSQL": None,
        "Notes": None,
    },
    {
        "Query ID": 87,
        "DB used": "codebase_community",
        "Query": "What is the average sentiment of the posts owned by the user csgillespie, Positive or Negative?",
        "(TAG baseline) Text2SQL Input": "List the body of the posts owned by the user csgillespie, Positive or Negative?",
        "Query type": "Aggregation",
        "Knowledge/Reasoning Type": "Reasoning",
        "Answer": None,
        "BlendSQL": None,
        "Notes": None,
    },
    {
        "Query ID": 88,
        "DB used": "codebase_community",
        "Query": "Summarize qualities of the comments made by user 'A Lion.'",
        "(TAG baseline) Text2SQL Input": "List the text of the comments made by user 'A Lion.'",
        "Query type": "Aggregation",
        "Knowledge/Reasoning Type": "Reasoning",
        "Answer": None,
        "BlendSQL": None,
        "Notes": None,
    },
    {
        "Query ID": 89,
        "DB used": "codebase_community",
        "Query": "Summarize the comments made on the post titled 'How does gentle boosting differ from AdaBoost?' to answer the original question",
        "(TAG baseline) Text2SQL Input": "List the text of the comments of the post titled 'How does gentle boosting differ from AdaBoost?'",
        "Query type": "Aggregation",
        "Knowledge/Reasoning Type": "Reasoning",
        "Answer": None,
        "BlendSQL": None,
        "Notes": None,
    },
    {
        "Query ID": 90,
        "DB used": "codebase_community",
        "Query": "Summarize the issues described in the comments on Neil McGuigan's posts.",
        "(TAG baseline) Text2SQL Input": "List the text of the comments on Neil McGuigan's posts.",
        "Query type": "Aggregation",
        "Knowledge/Reasoning Type": "Reasoning",
        "Answer": None,
        "BlendSQL": None,
        "Notes": None,
    },
    {
        "Query ID": 91,
        "DB used": "codebase_community",
        "Query": "Summarize the comments added to the post with the highest score.",
        "(TAG baseline) Text2SQL Input": "List the text of the comments on the post with the highest score.",
        "Query type": "Aggregation",
        "Knowledge/Reasoning Type": "Reasoning",
        "Answer": None,
        "BlendSQL": None,
        "Notes": None,
    },
    {
        "Query ID": 92,
        "DB used": "formula_1",
        "Query": "Summarize the track characteristics of the circuits in Germany.",
        "(TAG baseline) Text2SQL Input": "List the names of the circuits in Germany.",
        "Query type": "Aggregation",
        "Knowledge/Reasoning Type": "Reasoning",
        "Answer": None,
        "BlendSQL": None,
        "Notes": None,
    },
    {
        "Query ID": 93,
        "DB used": "formula_1",
        "Query": "Summarize the track characteristics of the circuits in Spain.",
        "(TAG baseline) Text2SQL Input": "List the names of the circuits in Spain.",
        "Query type": "Aggregation",
        "Knowledge/Reasoning Type": "Reasoning",
        "Answer": None,
        "BlendSQL": None,
        "Notes": None,
    },
    {
        "Query ID": 94,
        "DB used": "formula_1",
        "Query": "Provide information about the races held on Sepang International Circuit.",
        "(TAG baseline) Text2SQL Input": "List the names of races held on Sepang International Circuit.",
        "Query type": "Aggregation",
        "Knowledge/Reasoning Type": "Reasoning",
        "Answer": None,
        "BlendSQL": None,
        "Notes": None,
    },
    {
        "Query ID": 95,
        "DB used": "formula_1",
        "Query": "Summarize the qualities of all the drivers who finished the game in race No. 872.",
        "(TAG baseline) Text2SQL Input": "List the names of the drivers who finished the game in race No. 872.",
        "Query type": "Aggregation",
        "Knowledge/Reasoning Type": "Reasoning",
        "Answer": None,
        "BlendSQL": None,
        "Notes": None,
    },
    {
        "Query ID": 96,
        "DB used": "formula_1",
        "Query": "Summarize the track characteristiscs of the circuits in Lisbon, Portugal.",
        "(TAG baseline) Text2SQL Input": "List the names of the circuits in Lisbon, Portugal.",
        "Query type": "Aggregation",
        "Knowledge/Reasoning Type": "Reasoning",
        "Answer": None,
        "BlendSQL": None,
        "Notes": None,
    },
    {
        "Query ID": 97,
        "DB used": "formula_1",
        "Query": "Summarize the track characteristics of the US circuits.",
        "(TAG baseline) Text2SQL Input": "List the names of the US circuits.",
        "Query type": "Aggregation",
        "Knowledge/Reasoning Type": "Reasoning",
        "Answer": None,
        "BlendSQL": None,
        "Notes": None,
    },
    {
        "Query ID": 99,
        "DB used": "formula_1",
        "Query": "Summarize information about the French constructors that have a lap number of over 50.",
        "(TAG baseline) Text2SQL Input": "List French constructors that have a lap number of over 50.",
        "Query type": "Aggregation",
        "Knowledge/Reasoning Type": "Reasoning",
        "Answer": None,
        "BlendSQL": None,
        "Notes": None,
    },
    {
        "Query ID": 100,
        "DB used": "formula_1",
        "Query": "Summarize the track characteristics of the circuits in Italy.",
        "(TAG baseline) Text2SQL Input": "List the track names of the circuits in Italy.",
        "Query type": "Aggregation",
        "Knowledge/Reasoning Type": "Reasoning",
        "Answer": None,
        "BlendSQL": None,
        "Notes": None,
    },
    {
        "Query ID": 101,
        "DB used": "european_football_2",
        "Query": "Summarize attributes of the players with an overall rating of over 88 from 2008 to 2010?",
        "(TAG baseline) Text2SQL Input": "List players with an overall rating of over 88 from 2008 to 2010?",
        "Query type": "Aggregation",
        "Knowledge/Reasoning Type": "Reasoning",
        "Answer": None,
        "BlendSQL": None,
        "Notes": None,
    },
    {
        "Query ID": 102,
        "DB used": "european_football_2",
        "Query": "Identify common characteristics of the players whose volley score and dribbling score are over 87.",
        "(TAG baseline) Text2SQL Input": "List the players whose volley score and dribbling score are over 87.",
        "Query type": "Aggregation",
        "Knowledge/Reasoning Type": "Reasoning",
        "Answer": None,
        "BlendSQL": None,
        "Notes": None,
    },
    {
        "Query ID": 103,
        "DB used": "european_football_2",
        "Query": "Summarize attributes of the 10 heaviest players.",
        "(TAG baseline) Text2SQL Input": None,
        "Query type": "Aggregation",
        "Knowledge/Reasoning Type": "Reasoning",
        "Answer": None,
        "BlendSQL": None,
        "Notes": None,
    },
]<|MERGE_RESOLUTION|>--- conflicted
+++ resolved
@@ -39,20 +39,12 @@
         "Query type": "Match",
         "Knowledge/Reasoning Type": "Knowledge",
         "Answer": "244742",
-<<<<<<< HEAD
-        "BlendSQL": """SELECT SUM("NumTstTakr") AS TotalTestTakers
-=======
         "BlendSQL": """SELECT SUM(ss.NumTstTakr)
->>>>>>> 66970c59
         FROM satscores ss
         JOIN schools s ON s.CDSCode = ss.cds
         WHERE {{
             LLMMap(
-<<<<<<< HEAD
-                'Approximately, what is the population of this California county?',
-=======
                 'What is the population of this California county? Give your best guess.',
->>>>>>> 66970c59
                 's::County'
             )
         }} > 2000000""",
