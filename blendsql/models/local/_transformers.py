import importlib.util
<<<<<<< HEAD
from outlines.models import transformers, LogitsGenerator
from typing import List
from .._model import LocalModel
from transformers import pipeline
from PIL import Image
from io import BytesIO
=======
from outlines.models.transformers import transformers

from .._model import LocalModel, ModelObj

DEFAULT_KWARGS = {"do_sample": True, "temperature": 0.0, "top_p": 1.0}
>>>>>>> 2e8c5114

_has_transformers = importlib.util.find_spec("transformers") is not None
_has_torch = importlib.util.find_spec("torch") is not None


class TransformersLLM(LocalModel):
    """Class for Transformers local Model.

    Args:
        model_name_or_path: Name of the model on HuggingFace, or the path to a local model
        caching: Bool determining whether we access the model's cache

    Examples:
        ```python
        from blendsql.models import TransformersLLM
        model = TransformersLLM("Qwen/Qwen1.5-0.5B")
        ```
    """

    def __init__(self, model_name_or_path: str, caching: bool = True, **kwargs):
        if not _has_transformers and _has_torch:
            raise ImportError(
                "Please install transformers with `pip install transformers`!"
            ) from None
        elif not _has_torch and _has_transformers:
            raise ImportError(
                "Please install pytorch with `pip install torch`!"
            ) from None
        elif not _has_torch and not _has_transformers:
            raise ImportError(
                "Please install transformers and pytorch with `pip install transformers torch`!"
            ) from None
        import transformers

        transformers.logging.set_verbosity_error()

        super().__init__(
            model_name_or_path=model_name_or_path,
            requires_config=False,
            tokenizer=transformers.AutoTokenizer.from_pretrained(model_name_or_path),
            load_model_kwargs=DEFAULT_KWARGS | kwargs,
            caching=caching,
            **kwargs,
        )

    def _load_model(self) -> ModelObj:
        # https://huggingface.co/blog/how-to-generate
        return transformers(
            self.model_name_or_path,
<<<<<<< HEAD
            model_kwargs={
                "do_sample": True,
                "temperature": 0.0,
                "top_p": 1.0,
                "trust_remote_code": True,
            },
        )


class VQAModel(TransformersLLM):
    def _load_model(self):
        return pipeline("image-to-text", model=self.model_name_or_path)

    def predict(self, question: str, img_bytes: List[bytes]) -> str:
        prompt = f"USER: <image>\n{question}"
        model_output = self.logits_generator(
            images=[Image.open(BytesIO(value)) for value in img_bytes],
            prompt=prompt,
            generate_kwargs={"max_new_tokens": 200},
        )
        return [
            output[0]["generated_text"].lstrip(prompt).strip()
            for output in model_output
        ]
=======
            model_kwargs=self.load_model_kwargs,
        )
>>>>>>> 2e8c5114
<|MERGE_RESOLUTION|>--- conflicted
+++ resolved
@@ -1,18 +1,10 @@
 import importlib.util
-<<<<<<< HEAD
 from outlines.models import transformers, LogitsGenerator
 from typing import List
 from .._model import LocalModel
 from transformers import pipeline
 from PIL import Image
 from io import BytesIO
-=======
-from outlines.models.transformers import transformers
-
-from .._model import LocalModel, ModelObj
-
-DEFAULT_KWARGS = {"do_sample": True, "temperature": 0.0, "top_p": 1.0}
->>>>>>> 2e8c5114
 
 _has_transformers = importlib.util.find_spec("transformers") is not None
 _has_torch = importlib.util.find_spec("torch") is not None
@@ -53,16 +45,14 @@
             model_name_or_path=model_name_or_path,
             requires_config=False,
             tokenizer=transformers.AutoTokenizer.from_pretrained(model_name_or_path),
-            load_model_kwargs=DEFAULT_KWARGS | kwargs,
             caching=caching,
             **kwargs,
         )
 
-    def _load_model(self) -> ModelObj:
+    def _load_model(self) -> LogitsGenerator:
         # https://huggingface.co/blog/how-to-generate
         return transformers(
             self.model_name_or_path,
-<<<<<<< HEAD
             model_kwargs={
                 "do_sample": True,
                 "temperature": 0.0,
@@ -72,7 +62,7 @@
         )
 
 
-class VQAModel(TransformersLLM):
+class TransformersVisionModel(TransformersLLM):
     def _load_model(self):
         return pipeline("image-to-text", model=self.model_name_or_path)
 
@@ -80,14 +70,10 @@
         prompt = f"USER: <image>\n{question}"
         model_output = self.logits_generator(
             images=[Image.open(BytesIO(value)) for value in img_bytes],
-            prompt=prompt,
+            # prompt=prompt,
             generate_kwargs={"max_new_tokens": 200},
         )
         return [
             output[0]["generated_text"].lstrip(prompt).strip()
             for output in model_output
-        ]
-=======
-            model_kwargs=self.load_model_kwargs,
-        )
->>>>>>> 2e8c5114
+        ]