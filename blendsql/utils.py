from typing import Tuple, Iterable
import re
from pathlib import Path
import json
import os
import logging
from colorama import Fore
<<<<<<< HEAD
import time
import threading
from tabulate import tabulate
from functools import partial
=======
>>>>>>> eed31e39

from .db.sqlite_db_connector import SQLiteDBConnector

tabulate = partial(tabulate, headers="keys", showindex="never", tablefmt="orgtbl")


def init_secrets(filepath: str) -> None:
    """Initializes environment variables from secrets.json

    Args:
        path: Filepath to JSON file with keys/values of secrets
    """
    filepath = Path(filepath)
    if filepath.suffix != ".json":
        raise ValueError(
            f"init_secrets argument should be a JSON filepath\nGot{filepath}"
        )
    # Initialize env variables from secrets.json
    if (filepath).is_file():
        with open(filepath, "r") as f:
            secrets = json.load(f)
        for k, v in secrets.items():
            os.environ[k] = v
        if secrets.get("OPENAI_API_KEY", None) is None:
            try:
                from azure.identity import ClientSecretCredential

                credential = ClientSecretCredential(
                    tenant_id=secrets["TENANT_ID"],
                    client_id=secrets["CLIENT_ID"],
                    client_secret=secrets["CLIENT_SECRET"],
                    disable_instance_discovery=True,
                )
                access_token = credential.get_token(
                    secrets["TOKEN_SCOPE"],
                    tenant_id=secrets["TENANT_ID"],
                )
                os.environ["OPENAI_API_KEY"] = access_token.token
            except KeyError:
                raise ValueError(
                    f"Error authenticating with OpenAI\n Without explicit `OPENAI_API_KEY`, you need to provide ['TENANT_ID', 'CLIENT_ID', 'CLIENT_SECRET']"
                ) from None
    else:
        raise ValueError(f"Can't find secrets.json at {filepath}")


def get_tablename_colname(s: str) -> Tuple[str, str]:
    """Takes as input a string in the format `{tablename}::{colname}`
    Returns individual parts, but raises error if `s` is in the wrong format.
    """
    out = s.split("::")
    if len(out) != 2:
        raise ValueError(
            f"Invalid format: {s}\n" + "Expected format `{tablename}::{columnname}`"
        )
    tablename, colname = out
    return (tablename.strip('"'), colname.strip('"'))


def sub_tablename(original_tablename: str, new_tablename: str, query: str) -> str:
    """Replaces old tablename with a new tablename reference, likely one from a `get_temp` function.

    Args:
        original_tablename: String of the tablename in the current query to replace
        new_tablename: String of the new tablename
        query: BlendSQL query to do replacement in

    Returns:
        updated_query: BlendSQL query with tablenames subbed
    """
    return re.sub(
        # Only sub if surrounded by: whitespace, comma, or parentheses
        # Or, prefaced by period (e.g. 'p.Current_Value')
        r"(?<=( |,|\()|\.)\"?{}\"?(?=( |,|\)|;|\.|$))".format(original_tablename),
        new_tablename,
        query,
        flags=re.IGNORECASE,
    )


def delete_session_tables(db: SQLiteDBConnector, cleanup_tables: Iterable[str]):
    """Deletes the temporary tables made for the sake of a BlendSQL execution session.

    Args:
        db: Database connector
        session_uuid: Unique string we used to identify temporary tables make during a BlendSQL session
    """
    if len(cleanup_tables) > 0:
        logging.debug(
            Fore.LIGHTMAGENTA_EX + f"Deleting temporary tables..." + Fore.RESET
        )
        for tablename in cleanup_tables:
            logging.debug(Fore.MAGENTA + f"Deleting {tablename}..." + Fore.RESET)
            db.con.execute(f"DROP TABLE '{tablename}'")


def recover_blendsql(select_sql: str):
    """Given a SQL `SELECT` statement, recovers BlendSQL syntax from SQLGlot SQLiteDialect interpretation.
    TODO: this is hack to convert sqlglot SQLite to BlendSQL.
    Example:
        STRUCT(STRUCT(QA('can i get my car fixed here?', 'transactions::merchant'))) -> {{QA('can i get my car fixed here?', 'transactions::merchant')}}
    """
    recovered = re.sub(
        r"(STRUCT\( ?STRUCT\()(.*?)(\)\)([^\)]|$))(,)?", r" {{\2}}\4 ", select_sql
    )
    # TODO: below is a hack for MIN(), MAX() type wrappings around an ingredient
    return re.sub(re.escape("))}}"), ")}})", recovered)


def get_temp_subquery_table(
    session_uuid: str, subquery_idx: str, tablename: str
) -> str:
    """Generates temporary tablename for a subquery"""
    return f"{session_uuid}_{tablename}_{subquery_idx}"


def get_temp_session_table(session_uuid: str, tablename: str) -> str:
    """Generates temporary tablename for a BlendSQL execution session"""
    return f"{session_uuid}_{tablename}"<|MERGE_RESOLUTION|>--- conflicted
+++ resolved
@@ -5,13 +5,9 @@
 import os
 import logging
 from colorama import Fore
-<<<<<<< HEAD
-import time
-import threading
 from tabulate import tabulate
 from functools import partial
-=======
->>>>>>> eed31e39
+
 
 from .db.sqlite_db_connector import SQLiteDBConnector
 
