--- conflicted
+++ resolved
@@ -4,16 +4,7 @@
 from sqlglot import exp
 import json
 from skrub import Joiner
-from typing import (
-    Any,
-    Union,
-    Dict,
-    Tuple,
-    Callable,
-    Set,
-    Optional,
-    List,
-)
+from typing import Any, Union, Dict, Tuple, Callable, Set, Optional, List, Type
 from collections.abc import Collection, Iterable
 import uuid
 from colorama import Fore
@@ -53,7 +44,7 @@
     session_uuid: str = attrib()
 
     ingredient_type: str = attrib(init=False)
-    allowed_output_types: Tuple[Any] = attrib(init=False)
+    allowed_output_types: Tuple[Type] = attrib(init=False)
     num_values_passed: int = 0
 
     def __repr__(self):
@@ -91,16 +82,13 @@
     to each of the given values, creating a new column."""
 
     ingredient_type: str = IngredientType.MAP.value
-<<<<<<< HEAD
     allowed_output_types: Tuple[Type] = (Iterable[Any],)
-    model = attrib(default=None)
+
+    model: Model = attrib(default=None)
 
     @classmethod
     def from_args(cls, model: Model):
         return partialclass(cls, model=model)
-=======
-    allowed_output_types: Tuple[Any] = (Iterable[Any],)
->>>>>>> 2e8c5114
 
     def unpack_default_kwargs(self, **kwargs):
         return unpack_default_kwargs(**kwargs)
@@ -163,6 +151,7 @@
             values = self.db.execute_to_list(
                 f'SELECT DISTINCT "{colname}" FROM "{value_source_tablename}"',
             )
+
         # No need to run ingredient if we have no values to map onto
         if len(values) == 0:
             original_table[new_arg_column] = None
@@ -211,7 +200,7 @@
     use_skrub_joiner: bool = attrib(default=True)
 
     ingredient_type: str = IngredientType.JOIN.value
-    allowed_output_types: Tuple[Any] = (dict,)
+    allowed_output_types: Tuple[Type] = (dict,)
 
     @classmethod
     def from_args(cls, use_skrub_joiner: bool = True):
@@ -359,7 +348,7 @@
 @attrs
 class QAIngredient(Ingredient):
     ingredient_type: str = IngredientType.QA.value
-    allowed_output_types: Tuple[Any] = (Union[str, int, float],)
+    allowed_output_types: Tuple[Type] = (Union[str, int, float],)
 
     def __call__(
         self,
@@ -432,7 +421,7 @@
     """Outputs a string to be placed directly into the SQL query."""
 
     ingredient_type: str = IngredientType.STRING.value
-    allowed_output_types: Tuple[Any] = (str,)
+    allowed_output_types: Tuple[Type] = (str,)
 
     def unpack_default_kwargs(self, **kwargs):
         return unpack_default_kwargs(**kwargs)
