from typing import Dict, Union, Optional, List
import re

import pandas as pd

from blendsql.ingredients.builtin.llm.utils import (
    construct_gen_clause,
)
from blendsql.ingredients.builtin.llm.llm import LLM
from blendsql import _programs as programs
from blendsql import _constants as CONST
from blendsql.ingredients.ingredient import QAIngredient
from blendsql.db.utils import single_quote_escape


class LLMQA(QAIngredient):
    def run(
        self,
        question: str,
<<<<<<< HEAD
        endpoint: Endpoint,
        options: Optional[List[str]] = None,
        context: Optional[pd.DataFrame] = None,
        value_limit: Optional[int] = None,
        table_to_title: Optional[Dict[str, str]] = None,
=======
        llm: LLM,
>>>>>>> eed31e39
        long_answer: bool = False,
        **kwargs,
    ) -> Union[str, int, float]:
        if context is not None:
            if value_limit is not None:
                context = context.iloc[:value_limit]
        # Ensure options don't have a common prefix
        # This will be removed later
        # Related to this issue: https://github.com/guidance-ai/guidance/issues/232#issuecomment-1597125256
        if options is not None:
            options = [f"{idx}): {item}" for idx, item in enumerate(options)]
        gen_clause: str = construct_gen_clause(
            gen_type="select" if options else "gen",
            options=options,
            **llm.gen_kwargs,
        )
        program: str = (
            programs.QA_PROGRAM_CHAT(gen_clause)
            if llm.model_name_or_path in CONST.OPENAI_CHAT_LLM
            else programs.QA_PROGRAM_COMPLETION(gen_clause)
        )
        res = llm.predict(
            program=program,
            options_dict=[{"option": item} for item in options] if options else None,
            question=question,
            serialized_db=context.to_string() if context is not None else "",
            long_answer=long_answer,
            table_title=None,
        )
        if options is None:
            _result = res["result"]
        else:
            _result = re.sub(r"^\d+\):", "", res["result"])
        return "'{}'".format(single_quote_escape(_result.strip()))<|MERGE_RESOLUTION|>--- conflicted
+++ resolved
@@ -17,15 +17,11 @@
     def run(
         self,
         question: str,
-<<<<<<< HEAD
-        endpoint: Endpoint,
+        llm: LLM,
         options: Optional[List[str]] = None,
         context: Optional[pd.DataFrame] = None,
         value_limit: Optional[int] = None,
         table_to_title: Optional[Dict[str, str]] = None,
-=======
-        llm: LLM,
->>>>>>> eed31e39
         long_answer: bool = False,
         **kwargs,
     ) -> Union[str, int, float]:
