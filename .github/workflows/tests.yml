name: "Test Suite"

on:
  push:
  pull_request:

defaults:
  run:
    shell: bash

jobs:
  tests:
    name: "Python ${{ matrix.python-version }} on ${{ matrix.os }}"
    runs-on: "${{ matrix.os }}"

    strategy:
      fail-fast: false
      matrix:
        os:
          - ubuntu-latest
          - macos-latest
        python-version:
          - "3.10"
          - "3.11"
          - "3.12"
          - "3.13"

    steps:
      - name: "Check out the repo"
        uses: "actions/checkout@v4"

      - name: "Set up Python"
        uses: "actions/setup-python@v5"
        with:
          python-version: "${{ matrix.python-version }}"

      - name: "Install dependencies"
        run: |
          python -m pip install tox tox-gh-actions

      - name: "Run tox for ${{ matrix.python-version }}"
        run: |
          python -m tox

      - name: "Upload coverage data"
        uses: actions/upload-artifact@v4
        with:
          name: covdata-${{ matrix.os }}-${{ matrix.python-version }}
<<<<<<< HEAD
          path: .coverage.${{ matrix.os }}.${{ matrix.python-version }}
=======
          path: .coverage.*
>>>>>>> 3b69d213
          include-hidden-files: true

  coverage:
    name: Coverage
    needs: tests
    runs-on: ubuntu-latest
    steps:
      - name: "Check out the repo"
        uses: "actions/checkout@v4"

      - name: "Set up Python"
        uses: "actions/setup-python@v5"
        with:
          python-version: "3.13"

      - name: "Install dependencies"
        run: |
          python -m pip install tox tox-gh-actions

      - name: "Download coverage data"
        uses: actions/download-artifact@v4
        with:
          pattern: covdata-*
          merge-multiple: true

      - name: "Combine"
        run: |
          python -m tox -e coverage
          export TOTAL=$(python -c "import json;print(json.load(open('coverage.json'))['totals']['percent_covered_display'])")
          echo "total=$TOTAL" >> $GITHUB_ENV
          echo "### Total coverage: ${TOTAL}%" >> $GITHUB_STEP_SUMMARY

      - name: "Make badge"
        uses: schneegans/dynamic-badges-action@v1.4.0
        with:
          auth: ${{ secrets.GIST_TOKEN }}
          gistID: e24f1214fdff3ab086b829b5f01f85a8
          filename: covbadge.json
          label: Coverage
          message: ${{ env.total }}%
          minColorRange: 50
          maxColorRange: 90
          valColorRange: ${{ env.total }}<|MERGE_RESOLUTION|>--- conflicted
+++ resolved
@@ -46,11 +46,7 @@
         uses: actions/upload-artifact@v4
         with:
           name: covdata-${{ matrix.os }}-${{ matrix.python-version }}
-<<<<<<< HEAD
-          path: .coverage.${{ matrix.os }}.${{ matrix.python-version }}
-=======
           path: .coverage.*
->>>>>>> 3b69d213
           include-hidden-files: true
 
   coverage:
